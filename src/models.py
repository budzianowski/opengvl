--- conflicted
+++ resolved
@@ -7,14 +7,11 @@
 
 import numpy as np
 import torch
-<<<<<<< HEAD
-=======
 from transformers import AutoModelForImageTextToText, AutoProcessor, Gemma3ForCausalLM, AutoTokenizer, BitsAndBytesConfig, AutoModel, AutoModelForVision2Seq, AutoModelForCausalLM, Qwen2VLForConditionalGeneration
 import io
->>>>>>> fb32b7b9
+
 from PIL import Image
-from transformers import (AutoModelForImageTextToText, AutoProcessor,
-                          AutoTokenizer, Gemma3ForCausalLM)
+
 
 from data_loader import Episode
 
