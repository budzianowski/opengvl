"""Model clients for the different models."""

import base64
import io
import math
import os
import tempfile
from abc import abstractmethod
from typing import List

import numpy as np
import torch
import torchvision.transforms as T
from loguru import logger
from PIL import Image
from torchvision.transforms import InterpolationMode
from transformers import (
    AutoConfig,
    AutoModel,
    AutoModelForCausalLM,
    AutoModelForImageTextToText,
    AutoModelForVision2Seq,
    AutoProcessor,
    AutoTokenizer,
    BitsAndBytesConfig,
    Gemma3ForConditionalGeneration,
)
from dotenv import load_dotenv
from data_loader import Episode


# third-party imports
try:
    import openai
except ImportError:
    openai = None

try:
    from google import genai
    from google.genai import types
except ImportError:
    genai = None

load_dotenv()

class BaseModelClient:
    """Base class for all model clients"""

    max_new_tokens = 1024

    @abstractmethod
    def generate_response(
        self,
        prompt: str,
        eval_episode: Episode,
        context_episodes: List[Episode],
    ) -> str:
        """Generate response from the model"""
        pass

    def _to_pil(self, image) -> Image.Image:
        """Convert image to PIL Image."""
        if isinstance(image, Image.Image):
            print("Image is already a PIL Image")
            return image

        # Convert tensor to numpy if needed
        if hasattr(image, "detach"):  # PyTorch tensor
            if image.is_cuda:
                image = image.cpu()

            image = image.detach().numpy()

        # Handle different numpy array formats
        if isinstance(image, np.ndarray):
            # Normalize if values are in [0, 1] range
            if image.dtype == np.float32 or image.dtype == np.float64:
                if image.max() <= 1.0:
                    image = (image * 255).astype(np.uint8)

            # Handle channel dimension - convert (C, H, W) to (H, W, C)
            if len(image.shape) == 3 and image.shape[0] in [1, 3, 4]:
                image = np.transpose(image, (1, 2, 0))

            # Convert to PIL Image
            if len(image.shape) == 3 and image.shape[2] == 3:
                pil_image = Image.fromarray(image, "RGB")
            elif len(image.shape) == 3 and image.shape[2] == 1:
                pil_image = Image.fromarray(image.squeeze(), "L")
            elif len(image.shape) == 2:
                pil_image = Image.fromarray(image, "L")
            else:
                raise ValueError(f"Unsupported image shape: {image.shape}")
        else:
            raise ValueError(f"Unsupported image type: {type(image)}")

        # TODO: test this
        pil_image = pil_image.resize((244, 244))
        return pil_image

    def encode_image(self, image) -> str:
        """Encode image to base64 string for API calls"""
        pil_image = self._to_pil(image)
        # Convert to base64
        buffer = io.BytesIO()
        pil_image.save(buffer, format="PNG")
        return base64.b64encode(buffer.getvalue()).decode("utf-8")


class OpenAIClient(BaseModelClient):
    """OpenAI client implementation"""

    def __init__(self, model_id: str = "gpt-4o-mini", detail: str = "high"):
        if openai is None:
            raise ImportError("OpenAI library is not installed. Please install it with 'pip install openai'.")

        self.client = openai.OpenAI(api_key=os.getenv("OPENAI_API_KEY"))
        self.model_id = model_id
        self.detail = detail
        logger.info(f"Using OpenAI model {self.model_id}")

    def generate_response(
        self,
        prompt: str,
        eval_episode: Episode,
        context_episodes: List[Episode],
    ) -> str:
        """Generate response using OpenAI API"""

        content = [{"type": "input_text", "text": prompt}]

        # Add initial scene
        content.extend(
            [
                {"type": "input_text", "text": "Initial robot scene:"},
                {
                    "type": "input_image",
                    "image_url": f"data:image/png;base64,{self.encode_image(eval_episode.starting_frame)}",
                    "detail": self.detail,
                },
                {
                    "type": "input_text",
                    "text": "\nIn the initial robot scene, the task completion percentage is 0. \n",
                },
            ]
        )

        counter = 1

        # Add context images with completion percentages
        for ctx_episode_idx, context_episode in enumerate(context_episodes):
            for i, (task_completion, frame) in enumerate(
                zip(context_episode.task_completion_predictions, context_episode.frames)
            ):
                content.extend(
                    [
                        {"type": "input_text", "text": f"Frame {counter}: "},
                        {
                            "type": "input_image",
                            "image_url": f"data:image/png;base64,{self.encode_image(frame)}",
                            "detail": self.detail,
                        },
                        {
                            "type": "input_text",
                            "text": f"Task Completion Percentage: {task_completion:.1f}% \n",
                        },
                    ]
                )
                counter += 1

        # Add query instruction
        content.append(
            {
                "type": "input_text",
                "text": f"Now, for the task of {eval_episode.instruction}" + ", output the task completion percentage for the following frames that are presented in random order. For each frame, format your response as follow: Frame {i}: Task Completion Percentages:{}% \n",
            }
        )
        content.append(
            {
                "type": "input_text",
                "text": f"Be rigorous, precise and remember that the task completion percentage is the percentage of the task that has been completed. \n",
            }
        )
        content.append(
            {
                "type": "input_text",
                "text": f"Remember that the frames are presented in random order. \n",
            }
        )

        # Add eval images
        for i, frame in enumerate(eval_episode.frames):
            content.extend(
                [
                    {"type": "input_text", "text": f"Frame {counter}: "},
                    {
                        "type": "input_image",
                        "image_url": f"data:image/png;base64,{self.encode_image(frame)}",
                        "detail": self.detail,
                    },
                    {"type": "input_text", "text": f"\n"},
                ]
            )
            counter += 1

        messages = [{"role": "user", "content": content}]

        response = self.client.responses.create(
            model=self.model_id,
            input=messages,
            max_output_tokens=self.max_new_tokens,
        )
        return response.output_text


class GemmaClient(BaseModelClient):
    """Gemma client implementation"""

    def __init__(self, model_id: str = "google/gemma-3-4b-it"):

        logger.info(f"Loading Gemma model {model_id}...")
        self.model = Gemma3ForConditionalGeneration.from_pretrained(model_id, device_map="auto").eval()
        self.processor = AutoProcessor.from_pretrained(model_id)

    def generate_response(
        self,
        prompt: str,
        eval_episode: Episode,
        context_episodes: List[Episode],
    ) -> str:

        # Build messages for Gemma following GPT4o structure exactly
        messages = [
            {
                "role": "user",
                "content": [
                    {"type": "text", "text": prompt},
                    {"type": "text", "text": "Initial robot scene:"},
                    {
                        "type": "image",
                        "image": self._to_pil(eval_episode.starting_frame),
                    },
                    {
                        "type": "text",
                        "text": "In the initial robot scene, the task completion percentage is 0.",
                    },
                ],
            }
        ]

        # Add example images with completion percentages
        for ctx_episode_idx, context_episode in enumerate(context_episodes):
            messages[0]["content"].extend(
                [
                    {"type": "text", "text": f"Example episode {ctx_episode_idx+1}."},
                    {
                        "type": "text",
                        "text": f"Instruction: {context_episode.instruction}",
                    },
                ]
            )

            for i, (task_completion, frame) in enumerate(
                zip(context_episode.task_completion_predictions, context_episode.frames)
            ):
                messages[0]["content"].extend(
                    [
                        {"type": "text", "text": f"Frame {i+1}: "},
                        {"type": "image", "base64": self._to_pil(frame)},
                        {
                            "type": "text",
                            "text": f"Task Completion Percentage: {task_completion:.1f}%",
                        },
                    ]
                )

        # Add query instruction
        messages[0]["content"].append(
            {
                "type": "text",
                "text": f"Now, for the task of {eval_episode.instruction}, output the task completion percentage for the following frames. Format: Frame: NUMBER, Description: DESCRIPTION, Task Completion: PERCENTAGE%\n",
            }
        )

        # Add query images
        for i, frame in enumerate(eval_episode.frames, 1):
            messages[0]["content"].extend(
                [
                    {"type": "text", "text": f"Frame {i}: "},
                    {"type": "image", "base64": self._to_pil(frame)},


                ]
            )

        inputs = self.processor.apply_chat_template(
            messages,
            add_generation_prompt=True,
            tokenize=True,
            return_dict=True,
            return_tensors="pt",
        ).to(self.model.device, dtype=torch.bfloat16)

        input_len = inputs["input_ids"].shape[-1]

        if input_len > 32000:
            raise ValueError(f"Input length {input_len} exceeds maximum allowed length of 32000 tokens.")
        logger.info(f"Input length: {input_len}")

        with torch.inference_mode():
            output = self.model.generate(**inputs, max_new_tokens=self.max_new_tokens, do_sample=False)
            output = output[0][input_len:]

        decoded_outputs = self.processor.decode(output, skip_special_tokens=True)
        return decoded_outputs


class KimiThinkingClient(BaseModelClient):
    """Kimi Thinking client implementation"""

    def __init__(self, model_id: str = "moonshotai/Kimi-VL-A3B-Thinking-2506"):
        logger.info(f"Loading Kimi Thinking model {model_id}...")
        self.model = AutoModelForCausalLM.from_pretrained(
            model_id,
            torch_dtype="auto",
            device_map="auto",
            trust_remote_code=True,
        )
        self.processor = AutoProcessor.from_pretrained(model_id, trust_remote_code=True)
<<<<<<< HEAD

    def extract_thinking_and_summary(self, text: str, bot: str = "◁think▷", eot: str = "◁/think▷") -> tuple:
        if bot in text and eot not in text:
            return "", ""
        if eot in text:
            return text[text.index(bot) + len(bot):text.index(eot)].strip(), text[text.index(eot) + len(eot) :].strip()
        return "", text
=======
>>>>>>> 265af1d8

    def generate_response(
        self,
        prompt: str,
        eval_episode: Episode,
        context_episodes: List[Episode],
        ) -> str:

<<<<<<< HEAD
        # Collect all images and build content following Gemini client structure
        images = []
        content = []
        
        # Add initial prompt
        content.append({"type": "text", "text": prompt})
=======
        images = []
        messages = [
            {
                "role": "user",
                "content": [
                    {"type": "text", "text": prompt},
                    {"type": "text", "text": "Initial robot scene:"},
                    {"type": "image"},
                    {
                        "type": "text",
                        "text": "In the initial robot scene, the task completion percentage is 0.",
                    },
                ],
            }
        ]
        images.append(self._to_pil(eval_episode.starting_frame))
>>>>>>> 265af1d8

        # Add initial scene
        content.append({"type": "text", "text": "Initial robot scene:"})
        initial_image = self._to_pil(eval_episode.starting_frame)
        images.append(initial_image)
        content.append({"type": "image", "image": len(images) - 1})
        content.append({"type": "text", "text": "\nIn the initial robot scene, the task completion percentage is 0. \n"})

        counter = 1

<<<<<<< HEAD
        # Add context images with completion percentages
        for ctx_episode_idx, context_episode in enumerate(context_episodes):
            for i, (task_completion, frame) in enumerate(
                zip(context_episode.task_completion_predictions, context_episode.frames)
            ):
                content.append({"type": "text", "text": f"Frame {counter}: "})
                frame_image = self._to_pil(frame)
                images.append(frame_image)
                content.append({"type": "image", "image": len(images) - 1})
                content.append({"type": "text", "text": f"Task Completion Percentage: {task_completion:.1f}% \n"})
                counter += 1

        content.append({
            "type": "text",
            "text": f"Now, for the task of {eval_episode.instruction}" + ", output the task completion percentage for the following frames that are presented in random order. For each frame, format your response as follow: Frame {i}: Task Completion Percentages:{}% \n"
        })
        content.append({
            "type": "text",
            "text": f"Be rigorous, precise and remember that the task completion percentage is the percentage of the task that has been completed. \n"
        })
        content.append({
            "type": "text",
            "text": f"Remember that the frames are presented in random order. \n"
        })
        
        # Add eval images
        for i, frame in enumerate(eval_episode.frames):
            content.append({"type": "text", "text": f"Frame {counter}: "})
            query_image = self._to_pil(frame)
            images.append(query_image)
            content.append({"type": "image", "image": len(images) - 1})
            content.append({"type": "text", "text": f"\n"})
            counter += 1

        messages = [{"role": "user", "content": content}]

        # Apply chat template to get text
        text = self.processor.apply_chat_template(messages, add_generation_prompt=True, return_tensors="pt")
        
        # Process inputs with images
        inputs = self.processor(
            images=images, 
            text=text, 
            return_tensors="pt", 
            padding=True, 
            truncation=True
        ).to(self.model.device)

=======
            logger.info(f'Context image type: {type(self._to_pil(context_episode.starting_frame))}')

            for i, (task_completion, frame) in enumerate(
                zip(context_episode.task_completion_predictions, context_episode.frames)
            ):
                messages[0]["content"].extend(
                    [
                        {"type": "text", "text": f"Frame {i+1}: "},
                        {"type": "image"},
                        {
                            "type": "text",
                            "text": f"Task Completion Percentage: {task_completion:.1f}%",
                        },
                    ]
                )
                images.append(self._to_pil(frame))

        # Add query instruction
        messages[0]["content"].append(
            {
                "type": "text",
                "text": f"Now, for the task of {eval_episode.instruction}, output the task completion percentage for the following frames. Format: Frame: NUMBER, Description: DESCRIPTION, Task Completion: PERCENTAGE%\n",
            }
        )

        # Add query images
        for i, frame in enumerate(eval_episode.frames, 1):
            messages[0]["content"].extend(
                [
                    {"type": "text", "text": f"Frame {i}: "},
                    {"type": "image"},
                ]
            )
            images.append(self._to_pil(frame))

        prompt = self.processor.apply_chat_template(
            messages,
            add_generation_prompt=True
        )
        inputs = self.processor(text=prompt, images=images, return_tensors="pt").to(self.model.device, dtype=torch.bfloat16)
        
>>>>>>> 265af1d8
        input_len = inputs["input_ids"].shape[-1]
        if input_len > 128_000:
            raise ValueError(f"Input length {input_len} exceeds maximum allowed length of 128000 tokens.")
        logger.info(f"Input length: {input_len}")

<<<<<<< HEAD
        # Generate response
        generated_ids = self.model.generate(
            **inputs, 
            max_new_tokens=32768, 
            temperature=0.8
        )
        
        # Trim generated ids to only new tokens
        generated_ids_trimmed = [
            out_ids[len(in_ids):] for in_ids, out_ids in zip(inputs.input_ids, generated_ids)
        ]
        
        # Decode response
        response = self.processor.batch_decode(
            generated_ids_trimmed, 
            skip_special_tokens=True, 
            clean_up_tokenization_spaces=False
        )[0]

        OUTPUT_FORMAT = "--------Thinking--------\n{thinking}\n\n--------Summary--------\n{summary}"
        thinking, summary = self.extract_thinking_and_summary(response)
        result = OUTPUT_FORMAT.format(thinking=thinking, summary=summary)
=======
        generated_ids = self.model.generate(**inputs, max_new_tokens=32768, temperature=0.8)
        generated_ids_trimmed = [
            out_ids[len(in_ids) :] for in_ids, out_ids in zip(inputs.input_ids, generated_ids)
        ]
        response = self.processor.batch_decode(
            generated_ids_trimmed, skip_special_tokens=True, clean_up_tokenization_spaces=False
        )[0]
>>>>>>> 265af1d8

        return response


class GeminiClient(BaseModelClient):
    """Gemini client implementation"""

    def __init__(self, model_name: str = "gemini-2.5-flash-lite-preview-06-17"):
        if genai is None:
            raise ImportError("Google GenAI package not installed")
        self.client = genai.Client(api_key=os.getenv("GEMINI_API_KEY"))
        self.model_name = model_name

    def generate_response(
        self,
        prompt: str,
        eval_episode: Episode,
        context_episodes: List[Episode],
    ) -> str:
        contents = [prompt]

        # Add initial scene
        contents.append("Initial robot scene:")
        contents.append(
            types.Part.from_bytes(
                data=self.encode_image(eval_episode.starting_frame),
                mime_type="image/png",
            )
        )
        contents.append("\nIn the initial robot scene, the task completion percentage is 0. \n")

        counter = 1

        # Add context images with completion percentages
        for ctx_episode_idx, context_episode in enumerate(context_episodes):
            for i, (task_completion, frame) in enumerate(
                zip(context_episode.task_completion_predictions, context_episode.frames)
            ):
                contents.append(f"Frame {counter}: ")
                contents.append(types.Part.from_bytes(data=self.encode_image(frame), mime_type="image/png"))
                contents.append(f"Task Completion Percentage: {task_completion:.1f}% \n")
                # self._to_pil(frame).save(f"images2/example_{ctx_episode_idx+1}__frame_{i+1}_taskcompletion_{task_completion:.1f}.jpg", format="JPEG")
                counter += 1

        # contents.append(
        #     f"Now, for the task of {eval_episode.instruction}" + ", output the task completion percentage for the following frames that are presented in random order. For each frame, format your response as follow: Frame {i}: Frame Description: {}, Task Completion Percentages:{}% \n"
        # )
        contents.append(
            f"Now, for the task of {eval_episode.instruction}" + ", output the task completion percentage for the following frames that are presented in random order. For each frame, format your response as follow: Frame {i}: Task Completion Percentages:{}% \n"
        )
        contents.append(
            f"Be rigorous, precise and remember that the task completion percentage is the percentage of the task that has been completed. \n"
        )
        contents.append(
            f"Remember that the frames are presented in random order. \n"
        )

        # Add eval images
        for i, frame in enumerate(eval_episode.frames):
            contents.append(f"Frame {counter}: ")
            contents.append(types.Part.from_bytes(data=self.encode_image(frame), mime_type="image/png"))
            self._to_pil(frame).save(f"images2/query_frame_{i}_gtcompletion_{eval_episode.task_completion_predictions[i]:.1f}.jpg", format="JPEG")
            contents.append(f"\n")
            counter += 1

        response = self.client.models.generate_content(model=self.model_name, contents=contents)
        return response.text


class ModelFactory:
    """Factory class to create model clients"""

    @staticmethod
    def create_client(model_name: str) -> BaseModelClient:
        # if "gemma" in model_name.lower():
        #     return GemmaClient()
        if "gpt" in model_name.lower():
            return OpenAIClient()
        elif "kimi" in model_name.lower():
            return KimiThinkingClient()
        elif "gemini" in model_name.lower() or "gemma" in model_name.lower():
            return GeminiClient(model_name=model_name)
        else:
            raise ValueError(f"Unknown model: {model_name}")<|MERGE_RESOLUTION|>--- conflicted
+++ resolved
@@ -319,6 +319,7 @@
     """Kimi Thinking client implementation"""
 
     def __init__(self, model_id: str = "moonshotai/Kimi-VL-A3B-Thinking-2506"):
+
         logger.info(f"Loading Kimi Thinking model {model_id}...")
         self.model = AutoModelForCausalLM.from_pretrained(
             model_id,
@@ -326,17 +327,8 @@
             device_map="auto",
             trust_remote_code=True,
         )
+
         self.processor = AutoProcessor.from_pretrained(model_id, trust_remote_code=True)
-<<<<<<< HEAD
-
-    def extract_thinking_and_summary(self, text: str, bot: str = "◁think▷", eot: str = "◁/think▷") -> tuple:
-        if bot in text and eot not in text:
-            return "", ""
-        if eot in text:
-            return text[text.index(bot) + len(bot):text.index(eot)].strip(), text[text.index(eot) + len(eot) :].strip()
-        return "", text
-=======
->>>>>>> 265af1d8
 
     def generate_response(
         self,
@@ -345,125 +337,64 @@
         context_episodes: List[Episode],
         ) -> str:
 
-<<<<<<< HEAD
-        # Collect all images and build content following Gemini client structure
+        # Follow Gemini client format - use simple content list instead of structured messages
         images = []
-        content = []
-        
-        # Add initial prompt
-        content.append({"type": "text", "text": prompt})
-=======
-        images = []
-        messages = [
-            {
-                "role": "user",
-                "content": [
-                    {"type": "text", "text": prompt},
-                    {"type": "text", "text": "Initial robot scene:"},
-                    {"type": "image"},
-                    {
-                        "type": "text",
-                        "text": "In the initial robot scene, the task completion percentage is 0.",
-                    },
-                ],
-            }
-        ]
+        
+        # Start with the prompt text
+        prompt_parts = [prompt]
+        
+        # Add initial scene
+        prompt_parts.append("Initial robot scene:")
         images.append(self._to_pil(eval_episode.starting_frame))
->>>>>>> 265af1d8
-
-        # Add initial scene
-        content.append({"type": "text", "text": "Initial robot scene:"})
-        initial_image = self._to_pil(eval_episode.starting_frame)
-        images.append(initial_image)
-        content.append({"type": "image", "image": len(images) - 1})
-        content.append({"type": "text", "text": "\nIn the initial robot scene, the task completion percentage is 0. \n"})
-
+        prompt_parts.append("In the initial robot scene, the task completion percentage is 0.")
+        
         counter = 1
-
-<<<<<<< HEAD
-        # Add context images with completion percentages
+        
+        # Add context episodes with continuous counter like Gemini client
         for ctx_episode_idx, context_episode in enumerate(context_episodes):
             for i, (task_completion, frame) in enumerate(
                 zip(context_episode.task_completion_predictions, context_episode.frames)
             ):
-                content.append({"type": "text", "text": f"Frame {counter}: "})
-                frame_image = self._to_pil(frame)
-                images.append(frame_image)
-                content.append({"type": "image", "image": len(images) - 1})
-                content.append({"type": "text", "text": f"Task Completion Percentage: {task_completion:.1f}% \n"})
+                prompt_parts.append(f"Frame {counter}: ")
+                images.append(self._to_pil(frame))
+                prompt_parts.append(f"Task Completion Percentage: {task_completion:.1f}%")
                 counter += 1
-
-        content.append({
-            "type": "text",
-            "text": f"Now, for the task of {eval_episode.instruction}" + ", output the task completion percentage for the following frames that are presented in random order. For each frame, format your response as follow: Frame {i}: Task Completion Percentages:{}% \n"
-        })
-        content.append({
-            "type": "text",
-            "text": f"Be rigorous, precise and remember that the task completion percentage is the percentage of the task that has been completed. \n"
-        })
-        content.append({
-            "type": "text",
-            "text": f"Remember that the frames are presented in random order. \n"
-        })
-        
-        # Add eval images
+        
+        # Add query instruction matching Gemini client format
+        prompt_parts.append(
+            f"Now, for the task of {eval_episode.instruction}, output the task completion percentage for the following frames that are presented in random order. For each frame, format your response as follow: Frame {{i}}: Task Completion Percentages:{{}}%"
+        )
+        prompt_parts.append(
+            "Be rigorous, precise and remember that the task completion percentage is the percentage of the task that has been completed."
+        )
+        prompt_parts.append(
+            "Remember that the frames are presented in random order."
+        )
+        
+        # Add eval images with continuous counter
         for i, frame in enumerate(eval_episode.frames):
-            content.append({"type": "text", "text": f"Frame {counter}: "})
-            query_image = self._to_pil(frame)
-            images.append(query_image)
-            content.append({"type": "image", "image": len(images) - 1})
-            content.append({"type": "text", "text": f"\n"})
+            prompt_parts.append(f"Frame {counter}: ")
+            images.append(self._to_pil(frame))
             counter += 1
-
-        messages = [{"role": "user", "content": content}]
-
-        # Apply chat template to get text
-        text = self.processor.apply_chat_template(messages, add_generation_prompt=True, return_tensors="pt")
-        
-        # Process inputs with images
-        inputs = self.processor(
-            images=images, 
-            text=text, 
-            return_tensors="pt", 
-            padding=True, 
-            truncation=True
-        ).to(self.model.device)
-
-=======
-            logger.info(f'Context image type: {type(self._to_pil(context_episode.starting_frame))}')
-
-            for i, (task_completion, frame) in enumerate(
-                zip(context_episode.task_completion_predictions, context_episode.frames)
-            ):
-                messages[0]["content"].extend(
-                    [
-                        {"type": "text", "text": f"Frame {i+1}: "},
-                        {"type": "image"},
-                        {
-                            "type": "text",
-                            "text": f"Task Completion Percentage: {task_completion:.1f}%",
-                        },
-                    ]
-                )
-                images.append(self._to_pil(frame))
-
-        # Add query instruction
-        messages[0]["content"].append(
+        
+        # Convert to messages format but with simpler structure
+        messages = [
             {
-                "type": "text",
-                "text": f"Now, for the task of {eval_episode.instruction}, output the task completion percentage for the following frames. Format: Frame: NUMBER, Description: DESCRIPTION, Task Completion: PERCENTAGE%\n",
+                "role": "user", 
+                "content": []
             }
-        )
-
-        # Add query images
-        for i, frame in enumerate(eval_episode.frames, 1):
-            messages[0]["content"].extend(
-                [
-                    {"type": "text", "text": f"Frame {i}: "},
-                    {"type": "image"},
-                ]
-            )
-            images.append(self._to_pil(frame))
+        ]
+        
+        # Interleave text and images
+        image_idx = 0
+        for part in prompt_parts:
+            if "Initial robot scene:" in part or "Frame " in part and ":" in part:
+                messages[0]["content"].append({"type": "text", "text": part})
+                if image_idx < len(images):
+                    messages[0]["content"].append({"type": "image"})
+                    image_idx += 1
+            else:
+                messages[0]["content"].append({"type": "text", "text": part})
 
         prompt = self.processor.apply_chat_template(
             messages,
@@ -471,36 +402,12 @@
         )
         inputs = self.processor(text=prompt, images=images, return_tensors="pt").to(self.model.device, dtype=torch.bfloat16)
         
->>>>>>> 265af1d8
         input_len = inputs["input_ids"].shape[-1]
+
         if input_len > 128_000:
             raise ValueError(f"Input length {input_len} exceeds maximum allowed length of 128000 tokens.")
         logger.info(f"Input length: {input_len}")
 
-<<<<<<< HEAD
-        # Generate response
-        generated_ids = self.model.generate(
-            **inputs, 
-            max_new_tokens=32768, 
-            temperature=0.8
-        )
-        
-        # Trim generated ids to only new tokens
-        generated_ids_trimmed = [
-            out_ids[len(in_ids):] for in_ids, out_ids in zip(inputs.input_ids, generated_ids)
-        ]
-        
-        # Decode response
-        response = self.processor.batch_decode(
-            generated_ids_trimmed, 
-            skip_special_tokens=True, 
-            clean_up_tokenization_spaces=False
-        )[0]
-
-        OUTPUT_FORMAT = "--------Thinking--------\n{thinking}\n\n--------Summary--------\n{summary}"
-        thinking, summary = self.extract_thinking_and_summary(response)
-        result = OUTPUT_FORMAT.format(thinking=thinking, summary=summary)
-=======
         generated_ids = self.model.generate(**inputs, max_new_tokens=32768, temperature=0.8)
         generated_ids_trimmed = [
             out_ids[len(in_ids) :] for in_ids, out_ids in zip(inputs.input_ids, generated_ids)
@@ -508,7 +415,6 @@
         response = self.processor.batch_decode(
             generated_ids_trimmed, skip_special_tokens=True, clean_up_tokenization_spaces=False
         )[0]
->>>>>>> 265af1d8
 
         return response
 
